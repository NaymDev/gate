package proxy

import (
	"context"
	"errors"
	"fmt"
	"github.com/gammazero/deque"
	"go.minekube.com/brigodier"
	"go.minekube.com/common/minecraft/color"
	"go.minekube.com/common/minecraft/component"
	"go.minekube.com/gate/pkg/command"
	"go.minekube.com/gate/pkg/edition/java/proto/packet"
	"go.minekube.com/gate/pkg/edition/java/proto/packet/plugin"
	"go.minekube.com/gate/pkg/edition/java/proto/packet/title"
	"go.minekube.com/gate/pkg/edition/java/proto/state"
	"go.minekube.com/gate/pkg/edition/java/proto/version"
	"go.minekube.com/gate/pkg/gate/proto"
	"go.minekube.com/gate/pkg/runtime/event"
	"go.minekube.com/gate/pkg/runtime/logr"
	"go.minekube.com/gate/pkg/util/sets"
	"go.uber.org/atomic"
	"sort"
	"strings"
	"time"
)

// Handles communication with the connected Minecraft client.
// This is effectively the primary nerve center that joins backend servers with players.
type clientPlaySessionHandler struct {
	log, log1           logr.Logger
	player              *connectedPlayer
	spawned             atomic.Bool
	loginPluginMessages deque.Deque

	// TODO serverBossBars
	outstandingTabComplete *packet.TabCompleteRequest
}

func newClientPlaySessionHandler(player *connectedPlayer) *clientPlaySessionHandler {
	log := player.log.WithName("clientPlaySession")
	return &clientPlaySessionHandler{
		player: player,
		log:    log,
		log1:   log.V(1),
	}
}

var _ sessionHandler = (*clientPlaySessionHandler)(nil)

func (c *clientPlaySessionHandler) handlePacket(pc *proto.PacketContext) {
	if !pc.KnownPacket {
		c.forwardToServer(pc)
		return
	}

	switch p := pc.Packet.(type) {
	case *packet.KeepAlive:
		c.handleKeepAlive(p)
	case *packet.Chat:
		c.handleChat(p)
	case *packet.TabCompleteRequest:
		c.handleTabCompleteRequest(p)
	case *plugin.Message:
		c.handlePluginMessage(p)
	case *packet.ClientSettings:
		c.player.setSettings(p)
		c.forwardToServer(pc) // forward to server
	default:
		c.forwardToServer(pc)
	}
}

func (c *clientPlaySessionHandler) deactivated() {
	c.loginPluginMessages.Clear()
}

func (c *clientPlaySessionHandler) activated() {
	protocol := c.player.Protocol()
	channels := c.player.proxy.ChannelRegistrar().ChannelsForProtocol(protocol)
	if len(channels) != 0 {
		register := plugin.ConstructChannelsPacket(protocol, channels.UnsortedList()...)
		_ = c.player.WritePacket(register)
		c.player.pluginChannelsMu.Lock()
		c.player.pluginChannels.InsertSet(channels)
		c.player.pluginChannelsMu.Unlock()
	}
}

func (c *clientPlaySessionHandler) forwardToServer(pc *proto.PacketContext) {
	if serverMc := c.canForward(); serverMc != nil {
		_ = serverMc.Write(pc.Payload)
	}
}

func (c *clientPlaySessionHandler) canForward() *minecraftConn {
	serverConn := c.player.connectedServer()
	if serverConn == nil {
		// No server connection yet, probably transitioning.
		return nil
	}
	serverMc := serverConn.conn()
	if serverMc != nil && serverConn.phase().consideredComplete() {
		return serverMc
	}
	return nil
}

func (c *clientPlaySessionHandler) disconnected() {
	c.player.teardown()
}

// Immediately send any queued messages to the server.
func (c *clientPlaySessionHandler) flushQueuedMessages() {
	serverConn := c.player.connectedServer()
	if serverConn == nil {
		return
	}
	serverMc, ok := serverConn.ensureConnected()
	if !ok {
		return
	}
	for c.loginPluginMessages.Len() != 0 {
		pm := c.loginPluginMessages.PopFront().(*plugin.Message)
		_ = serverMc.BufferPacket(pm)
	}
	_ = serverMc.flush()
}

func (c *clientPlaySessionHandler) handleKeepAlive(p *packet.KeepAlive) {
	serverConn := c.player.connectedServer()
	if serverConn != nil && p.RandomID == serverConn.lastPingID.Load() {
		serverMc := serverConn.conn()
		if serverMc != nil {
			lastPingSent := time.Unix(0, serverConn.lastPingSent.Load()*int64(time.Millisecond))
			c.player.ping.Store(time.Since(lastPingSent))
			if serverMc.WritePacket(p) == nil {
				serverConn.lastPingSent.Store(int64(time.Duration(time.Now().Nanosecond()) / time.Millisecond))
			}
		}
	}
}

func (c *clientPlaySessionHandler) handlePluginMessage(packet *plugin.Message) {
	serverConn := c.player.connectedServer()
	var backendConn *minecraftConn
	if serverConn != nil {
		backendConn = serverConn.conn()
	}

	if serverConn == nil || backendConn == nil {
		return
	}

	if backendConn.State() != state.Play {
		c.log.Info("A plugin message was received while the backend server was not ready. Packet discarded.",
			"channel", packet.Channel)
	} else if plugin.Register(packet) {
		if backendConn.WritePacket(packet) != nil {
			c.player.lockedKnownChannels(func(knownChannels sets.String) {
				knownChannels.Insert(plugin.Channels(packet)...)
			})
		}
	} else if plugin.Unregister(packet) {
		if backendConn.WritePacket(packet) != nil {
			c.player.lockedKnownChannels(func(knownChannels sets.String) {
				knownChannels.Delete(plugin.Channels(packet)...)
			})
		}
	} else if plugin.McBrand(packet) {
		_ = backendConn.WritePacket(plugin.RewriteMinecraftBrand(packet, c.player.Protocol()))
	} else {
		serverConnPhase := serverConn.phase()
		if serverConnPhase == inTransitionBackendPhase {
			// We must bypass the currently-connected server when forwarding Forge packets.
			inFlight := c.player.connectionInFlight()
			if inFlight != nil {
				c.player.phase().handle(inFlight, packet)
			}
			return
		}

		playerPhase := c.player.phase()
		if playerPhase.handle(serverConn, packet) {
			return
		}
		if playerPhase.consideredComplete() && serverConnPhase.consideredComplete() {
			id, ok := c.proxy().ChannelRegistrar().FromID(packet.Channel)
			if !ok {
				_ = backendConn.WritePacket(packet)
				return
			}
			clone := make([]byte, len(packet.Data))
			copy(clone, packet.Data)
			c.proxy().Event().FireParallel(&PluginMessageEvent{
				source:     c.player,
				target:     serverConn,
				identifier: id,
				data:       clone,
				forward:    true,
			}, func(ev event.Event) {
				e := ev.(*PluginMessageEvent)
				if e.Allowed() {
					_ = backendConn.WritePacket(&plugin.Message{
						Channel: packet.Channel,
						Data:    clone,
					})
				}
			})
			return
		}
		// The client is trying to send messages too early. This is primarily caused by mods,
		// but further aggravated by Velocity. To work around these issues, we will queue any
		// non-FML handshake messages to be sent once the FML handshake has completed or the
		// JoinGame packet has been received by the proxy, whichever comes first.
		//
		// We also need to make sure to retain these packets so they can be flushed
		// appropriately.
		c.loginPluginMessages.PushBack(packet)
	}
}

// Handles the JoinGame packet and is responsible for handling the client-side
// switching servers in the proxy.
func (c *clientPlaySessionHandler) handleBackendJoinGame(
	joinGame *packet.JoinGame, destination *serverConnection) (err error) {
	serverMc, ok := destination.ensureConnected()
	if !ok {
		return errors.New("no backend server connection")
	}
	playerVersion := c.player.Protocol()
	if c.spawned.CAS(false, true) {
		// Nothing special to do with regards to spawning the player

		destination.activeDimensionRegistry = joinGame.DimensionRegistry // 1.16
		if err = c.player.BufferPacket(joinGame); err != nil {
			return fmt.Errorf("error buffering %T for player: %w", joinGame, err)
		}
		// Required for Legacy Forge
		c.player.phase().onFirstJoin(c.player)
	} else {
		// Clear tab list to avoid duplicate entries
		if err = c.player.tabList.clearEntries(); err != nil {
			return fmt.Errorf("error clearing tablist entries: %w", err)
		}
		if _, ok = c.player.Type().(*legacyForgeConnType); ok {
			err = c.doSafeClientServerSwitch(joinGame)
			if err != nil {
				err = fmt.Errorf("error during safe client-server-switch: %w", err)
			}
		} else {
			err = c.doFastClientServerSwitch(joinGame, playerVersion)
			if err != nil {
				err = fmt.Errorf("error during fast client-server-switch: %w", err)
			}
		}
		if err != nil {
			return err
		}
		destination.activeDimensionRegistry = joinGame.DimensionRegistry // 1.16
	}

	// TODO Remove previous boss bars.
	// These don't get cleared when sending JoinGame, thus we need to track them.

	// Tell the server about this client's plugin message channels.
	serverVersion := serverMc.Protocol()
	playerKnownChannels := c.player.knownChannels().UnsortedList()
	if len(playerKnownChannels) != 0 {
		channelsPacket := plugin.ConstructChannelsPacket(serverVersion, playerKnownChannels...)
		if err = serverMc.BufferPacket(channelsPacket); err != nil {
			return fmt.Errorf("error buffering %T for backend: %w", channelsPacket, err)
		}
	}

	// If we had plugin messages queued during login/FML handshake, send them now.
	for c.loginPluginMessages.Len() != 0 {
		pm := c.loginPluginMessages.PopFront().(*plugin.Message)
		if err = serverMc.BufferPacket(pm); err != nil {
			return fmt.Errorf("error buffering %T for backend: %w", pm, err)
		}
	}

	// Clear any title from the previous server.
	if playerVersion.GreaterEqual(version.Minecraft_1_8) {
		resetTitle := &title.Clear{Action: title.Reset}
		if err = c.player.BufferPacket(resetTitle); err != nil {
			return fmt.Errorf("error buffering %T for player: %w", resetTitle, err)
		}
	}

	// Flush everything
	if err = c.player.flush(); err != nil {
		return fmt.Errorf("error flushing buffered player packets: %w", err)
	}
	if serverMc.flush() != nil {
		return fmt.Errorf("error flushing buffered backend packets: %w", err)
	}
	destination.completeJoin()
	return nil
}

func (c *clientPlaySessionHandler) doFastClientServerSwitch(joinGame *packet.JoinGame, playerVersion proto.Protocol) error {
	// In order to handle switching to another server, you will need to send two packets:
	//
	// - The join game packet from the backend server, with a different dimension
	// - A respawn with the correct dimension
	//
	// Most notably, by having the client accept the join game packet, we can work around the need
	// to perform entity ID rewrites, eliminating potential issues from rewriting packets and
	// improving compatibility with mods.
	respawn := respawnFromJoinGame(joinGame)
	respawn.Dimension = 0

	// Since 1.16 this dynamic changed:
	// We don't need to send two dimension switches anymore!
	if playerVersion.Lower(version.Minecraft_1_16) {
		if joinGame.Dimension == 0 {
			respawn.Dimension = -1
		}
	}
	var err error
	if err = c.player.BufferPacket(respawn); err != nil {
		return fmt.Errorf("error buffering 1st %T for player: %w", respawn, err)
	}

	respawn.Dimension = joinGame.Dimension
	if err = c.player.BufferPacket(respawn); err != nil {
		return fmt.Errorf("error buffering 2nd %T for player: %w", respawn, err)
	}
	return nil
}

func (c *clientPlaySessionHandler) doSafeClientServerSwitch(joinGame *packet.JoinGame) error {
	// Some clients do not behave well with the "fast" respawn sequence. In this case we will use
	// a "safe" respawn sequence that involves sending three packets to the client. They have the
	// same effect but tend to work better with buggier clients (Forge 1.8 in particular).

	var err error
	// Send the JoinGame packet itself, unmodified.
	if err = c.player.BufferPacket(joinGame); err != nil {
		return fmt.Errorf("error buffering 1st %T for player: %w", joinGame, err)
	}

	// Send a respawn packet in a different dimension.
	respawn := respawnFromJoinGame(joinGame)
	correctDim := respawn.Dimension
	if respawn.Dimension == 0 {
		respawn.Dimension = -1
	} else {
		respawn.Dimension = 0
	}
	if err = c.player.BufferPacket(joinGame); err != nil {
		return fmt.Errorf("error buffering 2dn %T for player: %w", joinGame, err)
	}

	// Now send a respawn packet in the correct dimension.
	respawn.Dimension = correctDim
	if err = c.player.BufferPacket(joinGame); err != nil {
		return fmt.Errorf("error buffering 3rd %T for player: %w", joinGame, err)
	}
	return nil
}

func respawnFromJoinGame(joinGame *packet.JoinGame) *packet.Respawn {
	return &packet.Respawn{
		Dimension:         joinGame.Dimension,
		PartialHashedSeed: joinGame.PartialHashedSeed,
		Difficulty:        joinGame.Difficulty,
		Gamemode:          joinGame.Gamemode,
		LevelType: func() string {
			if joinGame.LevelType != nil {
				return *joinGame.LevelType
			}
			return ""
		}(),
		ShouldKeepPlayerData: false,
		DimensionInfo:        joinGame.DimensionInfo,
		PreviousGamemode:     joinGame.PreviousGamemode,
		CurrentDimensionData: joinGame.CurrentDimensionData,
	}
}

func (c *clientPlaySessionHandler) proxy() *Proxy {
	return c.player.proxy
}

func (c *clientPlaySessionHandler) handleChat(p *packet.Chat) {
	serverConn := c.player.connectedServer()
	if serverConn == nil {
		return
	}
	serverMc := serverConn.conn()
	if serverMc == nil {
		return
	}

	// Is it a command?
	if strings.HasPrefix(p.Message, "/") {
		commandline := trimSpaces(strings.TrimPrefix(p.Message, "/"))

		e := &CommandExecuteEvent{
			source:          c.player,
			commandline:     commandline,
			originalCommand: commandline,
		}
		c.proxy().event.Fire(e)
		forward, err := c.processCommandExecuteResult(e)
		if err != nil {
			c.log.Error(err, "Error while running command", "cmd", commandline)
			_ = c.player.SendMessage(&component.Text{
				Content: "An error occurred while running this command.",
				S:       component.Style{Color: color.Red},
			})
			return
		}
		if !forward {
			return
		}
	} else { // Is chat message
		e := &PlayerChatEvent{
			player:  c.player,
			message: p.Message,
		}
		c.proxy().Event().Fire(e)
		if !e.Allowed() || !c.player.Active() {
			return
		}
		// TODO
		c.log1.Info("Player sent chat message", "chat", p.Message)
	}

<<<<<<< HEAD
	// Forward to server
	//_ = serverMc.WritePacket(&packet.Chat{
	//	Message: p.Message,
	//	Type:    packet.ChatMessageType,
	//	Sender:  uuid.Nil,
	//})
=======
	// Forward message/command to server
	_ = serverMc.WritePacket(&packet.Chat{
		Message: p.Message,
		Type:    packet.ChatMessage,
		Sender:  c.player.ID(),
	})
>>>>>>> 66216d3d
}

func (c *clientPlaySessionHandler) processCommandExecuteResult(e *CommandExecuteEvent) (forward bool, err error) {
	if !e.Allowed() || !c.player.Active() {
		return false, nil
	}

	// Log player executed command
	log := c.log
	if e.Command() == e.OriginalCommand() {
		log = log.WithValues("command", e.Command())
	} else {
		log = log.WithValues("original", e.OriginalCommand(),
			"changed", e.Command())
	}
	log.Info("Player executed command")

	if !e.Forward() {
		hasRun, err := c.executeCommand(e.Command())
		if err != nil {
			return false, err
		}
		if hasRun {
			return false, nil // ran command, done
		}
	}

	// Forward command to server
<<<<<<< HEAD
	return serverMc.WritePacket(&packet.Chat{
		Message: "/" + e.Command(),
		Type:    packet.ChatMessageType,
		Sender:  uuid.Nil,
	})
=======
	return true, nil
>>>>>>> 66216d3d
}

func (c *clientPlaySessionHandler) executeCommand(cmd string) (hasRun bool, err error) {
	// Make invoke context
	ctx, cancel := c.player.newContext(context.Background())
	defer cancel()

	// Dispatch command
	err = c.proxy().command.Do(ctx, c.player, cmd)
	if err != nil {
		if errors.Is(err, command.ErrForward) ||
			errors.Is(err, brigodier.ErrDispatcherUnknownCommand) {
			return false, nil // forward command to server
		}
		var sErr *brigodier.CommandSyntaxError
		if errors.As(err, &sErr) {
			return true, c.player.SendMessage(&component.Text{
				Content: sErr.Error(),
				S:       component.Style{Color: color.Red},
			})
		}
		return false, err
	}
	return true, nil
}

func (c *clientPlaySessionHandler) handleTabCompleteRequest(p *packet.TabCompleteRequest) {
	isCommand := !p.AssumeCommand && strings.HasPrefix(p.Command, "/")
	if isCommand {
		c.handleCommandTabComplete(p)
	} else {
		c.handleRegularTabComplete(p)
	}
}

func (c *clientPlaySessionHandler) handleCommandTabComplete(p *packet.TabCompleteRequest) {
	// In 1.13+, we need to do additional work for the richer suggestions available.
	cmd := p.Command[1:]
	cmdEndPosition := strings.Index(cmd, " ")
	if cmdEndPosition == -1 {
		cmdEndPosition = len(cmd)
	}

	commandLabel := cmd[:cmdEndPosition]
	if !c.proxy().command.Has(commandLabel) {
		if c.player.protocol.Lower(version.Minecraft_1_13) {
			// Outstanding tab completes are recorded for use with 1.12 clients and below to provide
			// additional tab completion support.
			c.outstandingTabComplete = p
		}
		return
	}

	ctx, cancel := c.player.newContext(context.Background())
	defer cancel()
	suggestions, err := c.proxy().command.OfferSuggestions(ctx, c.player, cmd)
	if err != nil {
		c.log.Error(err, "Error while handling command tab completion for player",
			"command", cmd)
		return
	}
	if len(suggestions) == 0 {
		return
	}

	offers := make([]packet.TabCompleteOffer, 0, len(suggestions))
	for _, suggestion := range suggestions {
		offers = append(offers, packet.TabCompleteOffer{
			Text: suggestion,
		})
	}
	startPos := strings.Index(p.Command, " ") + 1
	if startPos > 0 {
		_ = c.player.WritePacket(&packet.TabCompleteResponse{
			TransactionID: p.TransactionID,
			Start:         startPos,
			Length:        len(p.Command) - startPos,
			Offers:        offers,
		})
	}
}

func (c *clientPlaySessionHandler) handleRegularTabComplete(p *packet.TabCompleteRequest) {
	if c.player.protocol.Lower(version.Minecraft_1_13) {
		// Outstanding tab completes are recorded for use with 1.12 clients and below to provide
		// additional tab completion support.
		c.outstandingTabComplete = p
	}
}

// handles additional tab complete
func (c *clientPlaySessionHandler) handleTabCompleteResponse(p *packet.TabCompleteResponse) {
	if c.outstandingTabComplete == nil || c.outstandingTabComplete.AssumeCommand {
		// Nothing to do
		_ = c.player.WritePacket(p)
		return
	}

	if strings.HasPrefix(c.outstandingTabComplete.Command, "/") {
		c.finishCommandTabComplete(c.outstandingTabComplete, p)
	} else {
		c.finishRegularTabComplete(c.outstandingTabComplete, p)
	}
	c.outstandingTabComplete = nil
}

func (c *clientPlaySessionHandler) finishCommandTabComplete(request *packet.TabCompleteRequest, response *packet.TabCompleteResponse) {
	cmd := request.Command[1:]
	offers, err := c.proxy().command.OfferSuggestions(context.Background(), c.player, cmd)
	if err != nil {
		c.log.Error(err, "Error while finishing command tab completion",
			"request", request, "response", response)
		return
	}
	legacy := c.player.protocol.Lower(version.Minecraft_1_13)
	for _, offer := range offers {
		if legacy && !strings.HasPrefix(offer, "/") {
			offer = "/" + offer
		}
		if legacy && strings.HasPrefix(offer, cmd) {
			offer = offer[len(cmd):]
		}
		response.Offers = append(response.Offers, packet.TabCompleteOffer{
			Text: offer,
		})
	}
	// Sort offers alphabetically
	sort.Slice(response.Offers, func(i, j int) bool {
		return response.Offers[i].Text < response.Offers[j].Text
	})
	_ = c.player.WritePacket(response)
}

func (c *clientPlaySessionHandler) player_() *connectedPlayer {
	return c.player
}

func (c *clientPlaySessionHandler) finishRegularTabComplete(request *packet.TabCompleteRequest, response *packet.TabCompleteResponse) {
	offers := make([]string, 0, len(response.Offers))
	for _, offer := range response.Offers {
		offers = append(offers, offer.Text)
	}

	e := &TabCompleteEvent{
		player:         c.player,
		partialMessage: request.Command,
		suggestions:    offers,
	}
	c.proxy().event.Fire(e)
	response.Offers = nil
	for _, suggestion := range e.suggestions {
		response.Offers = append(response.Offers, packet.TabCompleteOffer{Text: suggestion})
	}
	_ = c.player.WritePacket(response)
}<|MERGE_RESOLUTION|>--- conflicted
+++ resolved
@@ -429,21 +429,12 @@
 		c.log1.Info("Player sent chat message", "chat", p.Message)
 	}
 
-<<<<<<< HEAD
-	// Forward to server
-	//_ = serverMc.WritePacket(&packet.Chat{
-	//	Message: p.Message,
-	//	Type:    packet.ChatMessageType,
-	//	Sender:  uuid.Nil,
-	//})
-=======
 	// Forward message/command to server
 	_ = serverMc.WritePacket(&packet.Chat{
 		Message: p.Message,
-		Type:    packet.ChatMessage,
+		Type:    packet.ChatMessageType,
 		Sender:  c.player.ID(),
 	})
->>>>>>> 66216d3d
 }
 
 func (c *clientPlaySessionHandler) processCommandExecuteResult(e *CommandExecuteEvent) (forward bool, err error) {
@@ -472,15 +463,7 @@
 	}
 
 	// Forward command to server
-<<<<<<< HEAD
-	return serverMc.WritePacket(&packet.Chat{
-		Message: "/" + e.Command(),
-		Type:    packet.ChatMessageType,
-		Sender:  uuid.Nil,
-	})
-=======
 	return true, nil
->>>>>>> 66216d3d
 }
 
 func (c *clientPlaySessionHandler) executeCommand(cmd string) (hasRun bool, err error) {
